--- conflicted
+++ resolved
@@ -45,7 +45,7 @@
             let id = range.start + (index as u64);
 
             let mut message = Message::default();
-            message[0..8].copy_from_slice(id.to_be_bytes().as_slice());
+            message.bytes[0..8].copy_from_slice(id.to_be_bytes().as_slice());
 
             let entry = Entry {
                 id,
@@ -174,42 +174,6 @@
         });
     }
 
-<<<<<<< HEAD
-=======
-    info!("Generating requests..");
-
-    let broadcasts = keychains
-        .par_iter()
-        .enumerate()
-        .map(|(index, keychain)| {
-            let id = range.start + (index as u64);
-
-            let mut message = Message::default();
-            message.bytes[0..8].copy_from_slice(id.to_be_bytes().as_slice());
-
-            let entry = Entry {
-                id,
-                sequence: 0,
-                message,
-            };
-
-            let statement = BroadcastStatement {
-                sequence: &entry.sequence,
-                message: &entry.message,
-            };
-
-            let signature = keychain.sign(&statement).unwrap();
-
-            Request::Broadcast {
-                entry,
-                signature,
-                height_record: None,
-                authentication: None,
-            }
-        })
-        .collect::<Vec<_>>();
-
->>>>>>> 23b48d0f
     info!("Pacing requests..");
 
     let broker_address = broker_address.to_socket_addrs().unwrap().next().unwrap();
