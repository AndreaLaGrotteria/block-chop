--- conflicted
+++ resolved
@@ -71,13 +71,7 @@
         let _ = self.dispatch_inlet.send(batch).await;
     }
 
-<<<<<<< HEAD
     pub async fn pull(&mut self) -> (MerkleBatch, Vec<Duplicate>) {
-        // `self` holds the `Fuse` to all tasks,
-        // so this is guaranteed to succeed.
-        self.pull_outlet.recv().await.unwrap()
-=======
-    pub async fn pull(&mut self) -> (Batch, Vec<Duplicate>) {
         if let Some(deduplicated_batch) = self.pull_outlet.recv().await {
             deduplicated_batch
         } else {
@@ -85,7 +79,6 @@
             // to `pull` to be cancelled by some `Fuse`
             pending().await
         }
->>>>>>> 23b48d0f
     }
 
     async fn run(
